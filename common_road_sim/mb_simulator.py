--- conflicted
+++ resolved
@@ -1,4 +1,3 @@
-<<<<<<< HEAD
 from vehiclemodels.init_ks import init_ks
 from .vmodels_jnp.parameters import (
     parameters_vehicle1,
@@ -7,29 +6,15 @@
 )
 from vehiclemodels.init_mb import init_mb
 from .vmodels_jnp.vehicle_dynamics_mb import vehicle_dynamics_mb
-=======
-#!/usr/bin/env python3
-import numpy as np
-from vehiclemodels.init_mb import init_mb
-from vehiclemodels.vehicle_dynamics_mb import vehicle_dynamics_mb
-from vehiclemodels.parameters_vehicle1 import parameters_vehicle1
-from vehiclemodels.parameters_vehicle2 import parameters_vehicle2
-from vehiclemodels.parameters_vehicle3 import parameters_vehicle3
->>>>>>> 9b1521fe
 
 from nav_msgs.msg import Odometry
 from geometry_msgs.msg import PoseWithCovarianceStamped, TwistWithCovarianceStamped
 from ackermann_msgs.msg import AckermannDriveStamped
 from sensor_msgs.msg import Imu
-<<<<<<< HEAD
 import numpy as np
 
 from numba import njit
 from scipy.integrate import odeint, solve_ivp
-from rclpy.node import Node
-=======
->>>>>>> 9b1521fe
-import rclpy
 from rclpy.node import Node
 from rclpy.callback_groups import MutuallyExclusiveCallbackGroup
 from scipy.integrate import odeint
@@ -46,17 +31,17 @@
     - u2 = acceleration
 """
 
-<<<<<<< HEAD
 
 @njit(cache=True)
-=======
->>>>>>> 9b1521fe
 def pid_steer(steer, current_steer, max_sv):
     steer_diff = steer - current_steer
     if np.fabs(steer_diff) > 1e-4:
         return (steer_diff / np.fabs(steer_diff)) * max_sv
     else:
-        return 0.0
+        sv = 0.0
+
+    return sv
+
 
 @njit(cache=True)
 def pid_accl(speed, current_speed, max_a, max_v, min_v):
@@ -84,7 +69,6 @@
     def model_dynamics(x, t, u, p):
         return vehicle_dynamics_mb(x, u, p)
     t_span = [0, dt]
-<<<<<<< HEAD
     next_state = odeint(
         model_dynamics,
         state,
@@ -95,11 +79,6 @@
     )[-1]
 
     return next_state
-=======
-    # Tolerances may need tuning for your dynamics.
-    next_state = odeint(model_dynamics, state, t_span, args=(control_input, parameters), rtol=1e-3, atol=1e-3)
-    return next_state[-1]
->>>>>>> 9b1521fe
 
 class MBSimulator(Node):
     def __init__(self):
@@ -108,11 +87,7 @@
             namespace="mb_simulator",
             parameters=[
                 ("model", 1),
-<<<<<<< HEAD
                 ("frequency", 100),
-=======
-                ("frequency", 100),  # Target 100Hz simulation frequency.
->>>>>>> 9b1521fe
             ],
         )
         self.freq = self.get_parameter("mb_simulator.frequency").get_parameter_value().integer_value
@@ -151,7 +126,6 @@
         self.get_logger().info("MB Vehicle Simulator running at 100Hz with odeint integration.")
 
     def timer_callback(self):
-<<<<<<< HEAD
         """This function updates the state of the vehicle and publishes the ground truth odometry and pose."""
         with self.control_lock:
             control_input = self.control_input.copy()
@@ -159,13 +133,6 @@
         self.state = integrate_model(
             self.state, control_input, self.parameters, 1 / self.freq
         )
-=======
-        with self.control_lock:
-            control_input = self.control_input.copy()
-        self.get_logger().info(f"Control input: {control_input}")
-        dt = 1.0 / self.freq
-        self.state = integrate_model(self.state, control_input, self.parameters, dt)
->>>>>>> 9b1521fe
         self.publish_pose_and_covariance(control_input)
 
     def steer_callback(self, msg):
@@ -179,17 +146,11 @@
             self.parameters.longitudinal.v_max,
             self.parameters.longitudinal.v_min,
         )
-<<<<<<< HEAD
 
         self.control_lock.acquire()
         self.control_input = np.array([steerv, accl])
         self.control_lock.release()
         # self.get_logger().info(f"Steering: {steerv}, Acceleration: {accl}")
-=======
-        with self.control_lock:
-            self.control_input = np.array([steerv, accl])
-        self.get_logger().info(f"Steering: {steerv}, Acceleration: {accl}")
->>>>>>> 9b1521fe
 
     def publish_pose_and_covariance(self, control_input=None):
         if control_input is None:
@@ -204,15 +165,11 @@
         
         # Convert Euler (z rotation) to quaternion.
         r = R.from_euler("z", self.state[4], degrees=False)
-<<<<<<< HEAD
-        q = r.as_quat()
-=======
         q = r.as_quat()  # q is [x, y, z, w]
         q_norm = np.linalg.norm(q)
         if q_norm > 0:
             q /= q_norm
         # Publish quaternion in ROS order: x, y, z, w.
->>>>>>> 9b1521fe
         pose_message.pose.pose.orientation.x = q[0]
         pose_message.pose.pose.orientation.y = q[1]
         pose_message.pose.pose.orientation.z = q[2]
